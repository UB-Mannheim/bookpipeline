// Copyright 2021-2022 Nick White.
// Use of this source code is governed by the GPLv3
// license that can be found in the LICENSE file.

package main

import (
	"bufio"
	"context"
	"errors"
	"fmt"
	"io"
	"log"
	"os"
	"path/filepath"
	"strings"

	"fyne.io/fyne/v2"
	"fyne.io/fyne/v2/app"
	"fyne.io/fyne/v2/container"
	"fyne.io/fyne/v2/dialog"
	"fyne.io/fyne/v2/layout"
	"fyne.io/fyne/v2/storage"
	"fyne.io/fyne/v2/theme"
	"fyne.io/fyne/v2/widget"
)

var progressPoints = map[float64]string{
	0.11: "Downloading",
	0.12: "Processing PDF",
	0.2:  "Preprocessing",
	0.5:  "OCRing",
	0.9:  "Analysing",
	1.0:  "Done",
}

var trainingNames = map[string]string{
	"eng":             "English (modern print)",
	"lat":             "Latin (modern print)",
	"rescribev9_fast": "Latin/English/French (printed ca 1500-1800)",
}

// copyStdoutToChan creates a pipe to copy anything written
// to the file also to a rune channel.
func copyStdoutToChan() (chan rune, error) {
	c := make(chan rune)

	origFile := os.Stdout
	r, w, err := os.Pipe()
	if err != nil {
		return c, fmt.Errorf("Error creating pipe for file redirection: %v", err)
	}
	os.Stdout = w

	bufReader := bufio.NewReader(r)

	go func() {
		defer func() {
			close(c)
			w.Close()
			os.Stdout = origFile
		}()
		for {
			r, _, err := bufReader.ReadRune()
			if err != nil && err != io.EOF {
				return
			}
			c <- r
			if err == io.EOF {
				return
			}
		}
	}()

	return c, nil
}

// copyStderrToChan creates a pipe to copy anything written
// to the file also to a rune channel.
// TODO: would be nice to merge this with copyStdoutToChan,
// but a naive version using *os.File didn't work.
func copyStderrToChan() (chan rune, error) {
	c := make(chan rune)

	origFile := os.Stderr
	r, w, err := os.Pipe()
	if err != nil {
		return c, fmt.Errorf("Error creating pipe for file redirection: %v", err)
	}
	os.Stderr = w

	bufReader := bufio.NewReader(r)

	go func() {
		defer func() {
			close(c)
			w.Close()
			os.Stderr = origFile
		}()
		for {
			r, _, err := bufReader.ReadRune()
			if err != nil && err != io.EOF {
				return
			}
			c <- r
			if err == io.EOF {
				return
			}
		}
	}()

	return c, nil
}

// trainingSelectOnChange is a closure to handle change of the training
// select box. It does nothing in most cases, but if "Other..." has been
// selected, then it pops up a file chooser and adds the result to the
// list, also copying the file to the TESSDATA_PREFIX, and selects it.
func trainingSelectOnChange(sel *widget.Select, parent fyne.Window) func(string) {
	return func(str string) {
		if sel == nil {
			return
		}
		if str != "Other..." {
			return
		}
		d := dialog.NewFileOpen(func(uri fyne.URIReadCloser, err error) {
			if err != nil || uri == nil {
				sel.SetSelectedIndex(0)
				return
			}
			defer uri.Close()
			name := uri.URI().Name()
			newpath := filepath.Join(os.Getenv("TESSDATA_PREFIX"), name)
			f, err := os.Create(newpath)
			if err != nil {
				// TODO: surface error somewhere, prob with a dialog box
				sel.SetSelectedIndex(0)
				return
			}
			defer f.Close()
			_, err = io.Copy(f, uri)
			if err != nil {
				// TODO: surface error somewhere, prob with a dialog box
				sel.SetSelectedIndex(0)
				return
			}

			basicname := strings.TrimSuffix(name, ".traineddata")
			opts := append([]string{basicname}, sel.Options...)
			sel.Options = opts
			sel.SetSelectedIndex(0)
		}, parent)
		d.SetFilter(storage.NewExtensionFileFilter([]string{".traineddata"}))
		d.Resize(fyne.NewSize(740, 600))
		d.Show()
	}
}

// mkTrainingSelect returns a select widget with all training
// files in TESSDATA_PREFIX/training, any other trainings listed
// in the extras slice, selecting the first entry.
func mkTrainingSelect(extras []string, parent fyne.Window) *widget.Select {
	prefix := os.Getenv("TESSDATA_PREFIX")
	fn, err := filepath.Glob(prefix + "/*.traineddata")
	if err != nil {
		fn = []string{}
	}
	var opts []string
	for _, v := range append(extras, fn...) {
		t := strings.TrimSuffix(strings.TrimPrefix(v, prefix), ".traineddata")
		if t == "osd" {
			continue
		}
		for code, name := range trainingNames {
			if t == code {
				t = fmt.Sprintf("%s [%s]", name, code)
				break
			}
		}
		alreadythere := 0
		for _, opt := range opts {
			if t == opt {
				alreadythere = 1
				break
			}
		}
		if alreadythere == 0 {
			opts = append(opts, t)
		}
	}

	opts = append(opts, "Other...")
	s := widget.NewSelect(opts, func(string) {})
	// OnChanged is set outside of NewSelect so the reference to s isn't nil
	s.OnChanged = trainingSelectOnChange(s, parent)
	s.SetSelectedIndex(0)
	return s
}

// formatProgressBar uses the progressPoints map to set the text for the progress bar
// appropriately
func formatProgressBar(bar *widget.ProgressBar) func() string {
	return func() string {
		for i, v := range progressPoints {
			if bar.Value == i {
				return v
			}
		}
		// OCRing gets special treatment as the bar can be updated within the range
		if bar.Value >= 0.5 && bar.Value < 0.9 {
			return progressPoints[0.5]
		}
		if bar.Value == 0 {
			return ""
		}
		return "Processing"
	}
}

// updateProgress parses the last line of a log and updates a progress
// bar appropriately.
func updateProgress(log string, progressBar *widget.ProgressBar) {
	lines := strings.Split(log, "\n")
	lastline := lines[len(lines)-1]
	for i, v := range progressPoints {
		if strings.HasPrefix(lastline, "  "+v) {
			// OCRing has a number of dots after it showing how many pages have been processed,
			// which we can use to update progress bar more often
			// TODO: calculate number of pages we expect, so this can be set accurately
			if v == "OCRing" {
				if progressBar.Value < 0.5 {
					progressBar.SetValue(0.5)
				}
				numdots := strings.Count(lastline, ".")
				newval := float64(0.5) + (float64(numdots) * float64(0.01))
				if newval >= 0.9 {
					newval = 0.89
				}
				progressBar.SetValue(newval)
				break
			}
			progressBar.SetValue(i)
		}
	}
}

// start sets up the gui to start the core process, and if all is well
// it starts it
func start(ctx context.Context, log *log.Logger, cmd string, tessdir string, gbookcmd string, dir string, training string, win fyne.Window, logarea *widget.Entry, progressBar *widget.ProgressBar, abortbtn *widget.Button, wipe bool, bigpdf bool, disableWidgets []fyne.Disableable) {
	if dir == "" {
		return
	}

	stdout, err := copyStdoutToChan()
	if err != nil {
		msg := fmt.Sprintf("Internal error\n\nError copying stdout to chan: %v\n", err)
		dialog.ShowError(errors.New(msg), win)
		fmt.Fprintf(os.Stderr, msg)
		return
	}
	go func() {
		for r := range stdout {
			logarea.SetText(logarea.Text + string(r))
			logarea.CursorRow = strings.Count(logarea.Text, "\n")
			updateProgress(logarea.Text, progressBar)
		}
	}()

	stderr, err := copyStderrToChan()
	if err != nil {
		msg := fmt.Sprintf("Internal error\n\nError copying stdout to chan: %v\n", err)
		dialog.ShowError(errors.New(msg), win)
		fmt.Fprintf(os.Stderr, msg)
		return
	}
	go func() {
		for r := range stderr {
			logarea.SetText(logarea.Text + string(r))
			logarea.CursorRow = strings.Count(logarea.Text, "\n")
		}
	}()

	// Do this in a goroutine so the GUI remains responsive
	go func() {
		letsGo(ctx, log, cmd, tessdir, gbookcmd, dir, training, win, logarea, progressBar, abortbtn, wipe, bigpdf, disableWidgets)
	}()
}

// letsGo starts the core process
func letsGo(ctx context.Context, log *log.Logger, cmd string, tessdir string, gbookcmd string, dir string, training string, win fyne.Window, logarea *widget.Entry, progressBar *widget.ProgressBar, abortbtn *widget.Button, wipe bool, bigpdf bool, disableWidgets []fyne.Disableable) {
	bookdir := dir
	savedir := dir
	bookname := strings.ReplaceAll(filepath.Base(dir), " ", "_")

	f, err := os.Stat(bookdir)
	if err != nil && !strings.HasPrefix(bookdir, "Google Book: ") {
		msg := fmt.Sprintf("Error opening %s: %v", bookdir, err)
		dialog.ShowError(errors.New(msg), win)
		fmt.Fprintf(os.Stderr, msg)

		progressBar.SetValue(0.0)
		for _, v := range disableWidgets {
			v.Enable()
		}
		abortbtn.Disable()
		return
	}

	for _, v := range disableWidgets {
		v.Disable()
	}

	abortbtn.Enable()

	progressBar.SetValue(0.1)

	if strings.HasPrefix(dir, "Google Book: ") {
		if gbookcmd == "" {
			msg := fmt.Sprintf("No getgbook found, can't download Google Book. Either set -gbookcmd on the command line, or use the official build which includes an embedded copy of getgbook.\n")
			dialog.ShowError(errors.New(msg), win)
			fmt.Fprintf(os.Stderr, msg)
			progressBar.SetValue(0.0)
			for _, v := range disableWidgets {
				v.Enable()
			}
			abortbtn.Disable()
			return
		}
		progressBar.SetValue(0.11)
		start := len("Google Book: ")
		bookname = dir[start : start+12]

		start = start + 12 + len(" Save to: ")
		bookdir = dir[start:]
		savedir = bookdir

		fmt.Printf("Downloading Google Book\n")
		d, err := getGoogleBook(ctx, gbookcmd, bookname, bookdir)
		if err != nil {
			if !strings.HasSuffix(err.Error(), "signal: killed") {
				msg := fmt.Sprintf("Error downloading Google Book %s\n", bookname)
				dialog.ShowError(errors.New(msg), win)
				fmt.Fprintf(os.Stderr, msg)
			}
			progressBar.SetValue(0.0)
			for _, v := range disableWidgets {
				v.Enable()
			}
			abortbtn.Disable()
			return
		}
		bookdir = d
		savedir = d
		bookname = filepath.Base(d)
	}

	if strings.HasSuffix(dir, ".pdf") && !f.IsDir() {
		progressBar.SetValue(0.12)
		bookdir, err = extractPdfImgs(ctx, bookdir)
		if err != nil {
			if !strings.HasSuffix(err.Error(), "context canceled") {
				msg := fmt.Sprintf("Error opening PDF %s: %v\n", bookdir, err)
				dialog.ShowError(errors.New(msg), win)
				fmt.Fprintf(os.Stderr, msg)
			}

			progressBar.SetValue(0.0)
			for _, v := range disableWidgets {
				v.Enable()
			}
			abortbtn.Disable()
			return
		}

		// happens if extractPdfImgs recovers from a PDF panic,
		// which will occur if we encounter an image we can't decode
		if bookdir == "" {
			msg := fmt.Sprintf("Error opening PDF\nThe format of this PDF is not supported, extract the images to .jpg manually into a folder first.\n")
			dialog.ShowError(errors.New(msg), win)
			fmt.Fprintf(os.Stderr, msg)

			progressBar.SetValue(0.0)
			for _, v := range disableWidgets {
				v.Enable()
			}
			abortbtn.Disable()
			return
		}

		savedir = strings.TrimSuffix(savedir, ".pdf")
		bookname = strings.TrimSuffix(bookname, ".pdf")
	}

	if strings.Contains(training, "[") {
		start := strings.Index(training, "[") + 1
		end := strings.Index(training, "]")
		training = training[start:end]
	}

	err = startProcess(ctx, log, cmd, bookdir, bookname, training, savedir, tessdir, wipe, bigpdf)
	if err != nil && strings.HasSuffix(err.Error(), "context canceled") {
		progressBar.SetValue(0.0)
		return
	}
	if err != nil {
		msg := fmt.Sprintf("Error during processing: %v\n", err)
		dialog.ShowError(errors.New(msg), win)
		fmt.Fprintf(os.Stderr, msg)

		progressBar.SetValue(0.0)
		for _, v := range disableWidgets {
			v.Enable()
		}
		abortbtn.Disable()
		return
	}

	progressBar.SetValue(1.0)

	for _, v := range disableWidgets {
		v.Enable()
	}
	abortbtn.Disable()

	msg := fmt.Sprintf("OCR process finished successfully.\n\nYour completed files have been saved in:\n%s", savedir)
	dialog.ShowInformation("OCR Complete", msg, win)
}

// startGui starts the gui process
func startGui(log *log.Logger, cmd string, gbookcmd string, training string, tessdir string) error {
	myApp := app.New()
	myWindow := myApp.NewWindow("Rescribe OCR")

	myWindow.Resize(fyne.NewSize(800, 400))

	var abortbtn, gobtn *widget.Button
	var fullContent *fyne.Container

	dir := widget.NewLabel("")

	dirIcon := widget.NewIcon(theme.FolderIcon())

	folderBtn := widget.NewButtonWithIcon("Choose folder", theme.FolderOpenIcon(), func() {
		d := dialog.NewFolderOpen(func(uri fyne.ListableURI, err error) {
			if err != nil || uri == nil {
				return
			}
			dir.SetText(uri.Path())
			dirIcon.SetResource(theme.FolderIcon())
			myWindow.SetContent(fullContent)
			gobtn.Enable()
		}, myWindow)
		d.Resize(fyne.NewSize(740, 600))
		d.Show()
	})

	pdfBtn := widget.NewButtonWithIcon("Choose PDF", theme.DocumentIcon(), func() {
		d := dialog.NewFileOpen(func(uri fyne.URIReadCloser, err error) {
			if err != nil || uri == nil {
				return
			}
			uri.Close()
			dir.SetText(uri.URI().Path())
			dirIcon.SetResource(theme.DocumentIcon())
			myWindow.SetContent(fullContent)
			gobtn.Enable()
		}, myWindow)
		d.SetFilter(storage.NewExtensionFileFilter([]string{".pdf"}))
		d.Resize(fyne.NewSize(740, 600))
		d.Show()
	})

	gbookBtn := widget.NewButtonWithIcon("Get Google Book", theme.SearchIcon(), func() {
		dirEntry := widget.NewEntry()
		bookId := widget.NewEntry()
		homeDir, err := os.UserHomeDir()
		if err == nil {
			dirEntry.SetText(homeDir)
		}
		dirEntry.Validator = func(s string) error {
			if s == "" {
				return fmt.Errorf("No save folder set")
			}
			return nil
		}
		dirBtn := widget.NewButtonWithIcon("Browse", theme.FolderIcon(), func() {
			d := dialog.NewFolderOpen(func(uri fyne.ListableURI, err error) {
				if err != nil || uri == nil {
					return
				}
				dirEntry.SetText(uri.Path())
			}, myWindow)
			d.Resize(fyne.NewSize(740, 600))
			d.Show()
		})
		bookId.Validator = func(s string) error {
			_, err := getBookIdFromUrl(s)
			return err
		}
		f1 := widget.NewFormItem("Book ID / URL", bookId)
		saveDir := container.New(layout.NewBorderLayout(nil, nil, nil, dirBtn), dirEntry, dirBtn)
		f2 := widget.NewFormItem("Save in folder", saveDir)
		d := dialog.NewForm("Enter Google Book ID or URL", "OK", "Cancel", []*widget.FormItem{f1, f2}, func(b bool) {
			if b != true {
				return
			}
			id, err := getBookIdFromUrl(bookId.Text)
			if err != nil {
				return
			}
			if dirEntry.Text == "" {
				dirEntry.SetText(homeDir)
			}
			dir.SetText(fmt.Sprintf("Google Book: %s Save to: %s", id, dirEntry.Text))
			dirIcon.SetResource(theme.SearchIcon())
			myWindow.SetContent(fullContent)
			gobtn.Enable()
		}, myWindow)
		d.Resize(fyne.NewSize(600, 200))
		d.Show()
	})

	wipe := widget.NewCheck("Automatically clean image sides", func(bool) {})

	bigpdf := widget.NewCheck("Use highest image quality for searchable PDF (requires lots of RAM)", func(bool) {})
	bigpdf.Checked = false

	trainingLabel := widget.NewLabel("Language / Script")

	trainingOpts := mkTrainingSelect([]string{training}, myWindow)

	progressBar := widget.NewProgressBar()
	progressBar.TextFormatter = formatProgressBar(progressBar)

	logarea := widget.NewMultiLineEntry()
	logarea.Disable()

	detail := widget.NewAccordion(widget.NewAccordionItem("Log", logarea))

	var ctx context.Context
	var cancel context.CancelFunc
	ctx, cancel = context.WithCancel(context.Background())

	gobtn = widget.NewButtonWithIcon("Start OCR", theme.UploadIcon(), func() {})

	disableWidgets := []fyne.Disableable{folderBtn, pdfBtn, gbookBtn, wipe, bigpdf, trainingOpts, gobtn}

	abortbtn = widget.NewButtonWithIcon("Abort", theme.CancelIcon(), func() {
		fmt.Printf("\nAbort\n")
		cancel()
		progressBar.SetValue(0.0)
		for _, v := range disableWidgets {
			v.Enable()
		}
		abortbtn.Disable()
		ctx, cancel = context.WithCancel(context.Background())
	})
	abortbtn.Disable()

	gobtn.OnTapped = func() {
<<<<<<< HEAD
		start(ctx, log, cmd, tessdir, gbookcmd, dir.Text, trainingOpts.Selected, myWindow, logarea, progressBar, abortbtn, !wipe.Checked, bigpdf.Checked, disableWidgets)
=======
		if dir.Text == "" {
			return
		}

		stdout, err := copyStdoutToChan()
		if err != nil {
			msg := fmt.Sprintf("Internal error\n\nError copying stdout to chan: %v\n", err)
			dialog.ShowError(errors.New(msg), myWindow)
			fmt.Fprintf(os.Stderr, msg)
			return
		}

		// update log area with stdout in a concurrent goroutine, and parse it to update the progress bar
		go func() {
			for r := range stdout {
				logarea.SetText(logarea.Text + string(r))
				logarea.CursorRow = strings.Count(logarea.Text, "\n")

				lines := strings.Split(logarea.Text, "\n")
				lastline := lines[len(lines)-1]
				for i, v := range progressPoints {
					if strings.HasPrefix(lastline, "  "+v) {
						// OCRing has a number of dots after it showing how many pages have been processed,
						// which we can use to update progress bar more often
						// TODO: calculate number of pages we expect, so this can be set accurately
						if v == "OCRing" {
							if progressBar.Value < 0.5 {
								progressBar.SetValue(0.5)
							}
							numdots := strings.Count(lastline, ".")
							newval := float64(0.5) + (float64(numdots) * float64(0.01))
							if newval >= 0.9 {
								newval = 0.89
							}
							progressBar.SetValue(newval)
							break
						}
						progressBar.SetValue(i)
					}
				}
			}
		}()

		stderr, err := copyStderrToChan()
		if err != nil {
			msg := fmt.Sprintf("Internal error\n\nError copying stdout to chan: %v\n", err)
			dialog.ShowError(errors.New(msg), myWindow)
			fmt.Fprintf(os.Stderr, msg)
			return
		}

		// update log area with stderr in a concurrent goroutine
		go func() {
			for r := range stderr {
				logarea.SetText(logarea.Text + string(r))
				logarea.CursorRow = strings.Count(logarea.Text, "\n")
			}
		}()

		bookdir := dir.Text
		savedir := dir.Text
		bookname := strings.ReplaceAll(filepath.Base(dir.Text), " ", "_")

		f, err := os.Stat(bookdir)
		if err != nil && !strings.HasPrefix(bookdir, "Google Book: ") {
			msg := fmt.Sprintf("Error opening %s: %v", bookdir, err)
			dialog.ShowError(errors.New(msg), myWindow)
			fmt.Fprintf(os.Stderr, msg)

			progressBar.SetValue(0.0)
			for _, v := range disableWidgets {
				v.Enable()
			}
			abortbtn.Disable()
			return
		}

		// Do this in a goroutine so the GUI remains responsive
		go func() {
			for _, v := range disableWidgets {
				v.Disable()
			}

			abortbtn.Enable()

			progressBar.SetValue(0.1)

			if strings.HasPrefix(dir.Text, "Google Book: ") {
				if gbookcmd == "" {
					msg := fmt.Sprintf("No getgbook found, can't download Google Book. Either set -gbookcmd on the command line, or use the official build which includes an embedded copy of getgbook.\n")
					dialog.ShowError(errors.New(msg), myWindow)
					fmt.Fprintf(os.Stderr, msg)
					progressBar.SetValue(0.0)
					for _, v := range disableWidgets {
						v.Enable()
					}
					abortbtn.Disable()
					return
				}
				progressBar.SetValue(0.11)
				start := len("Google Book: ")
				bookname = dir.Text[start : start+12]

				start = start + 12 + len(" Save to: ")
				bookdir = dir.Text[start:]
				savedir = bookdir

				fmt.Printf("Downloading Google Book\n")
				d, err := getGoogleBook(ctx, gbookcmd, bookname, bookdir)
				if err != nil {
					if !strings.HasSuffix(err.Error(), "signal: killed") {
						msg := fmt.Sprintf("Error downloading Google Book %s\n", bookname)
						dialog.ShowError(errors.New(msg), myWindow)
						fmt.Fprintf(os.Stderr, msg)
					}
					progressBar.SetValue(0.0)
					for _, v := range disableWidgets {
						v.Enable()
					}
					abortbtn.Disable()
					return
				}
				bookdir = d
				savedir = d
				bookname = filepath.Base(d)
			}

			if strings.HasSuffix(dir.Text, ".pdf") && !f.IsDir() {
				progressBar.SetValue(0.12)
				bookdir, err = extractPdfImgs(ctx, bookdir)
				if err != nil {
					if !strings.HasSuffix(err.Error(), "context canceled") {
						msg := fmt.Sprintf("Error opening PDF %s: %v\n", bookdir, err)
						dialog.ShowError(errors.New(msg), myWindow)
						fmt.Fprintf(os.Stderr, msg)
					}

					progressBar.SetValue(0.0)
					for _, v := range disableWidgets {
						v.Enable()
					}
					abortbtn.Disable()
					return
				}

				// happens if extractPdfImgs recovers from a PDF panic,
				// which will occur if we encounter an image we can't decode
				if bookdir == "" {
					msg := fmt.Sprintf("Error opening PDF\nThe format of this PDF is not supported, extract the images to .jpg manually into a\nfolder first, using a tool like the PDF image extractor at https://pdfcandy.com/extract-images.html.\n")
					dialog.ShowError(errors.New(msg), myWindow)
					fmt.Fprintf(os.Stderr, msg)

					progressBar.SetValue(0.0)
					for _, v := range disableWidgets {
						v.Enable()
					}
					abortbtn.Disable()
					return
				}

				savedir = strings.TrimSuffix(savedir, ".pdf")
				bookname = strings.TrimSuffix(bookname, ".pdf")
			}

			training := trainingOpts.Selected
			if strings.Contains(training, "[") {
				start := strings.Index(training, "[") + 1
				end := strings.Index(training, "]")
				training = training[start:end]
			}

			err = startProcess(ctx, log, cmd, bookdir, bookname, training, savedir, tessdir, !wipe.Checked, bigpdf.Checked)
			if err != nil && strings.HasSuffix(err.Error(), "context canceled") {
				progressBar.SetValue(0.0)
				return
			}
			if err != nil {
				msg := fmt.Sprintf("Error during processing: %v\n", err)
				if strings.HasSuffix(err.Error(), "No images found") && strings.HasSuffix(dir.Text, ".pdf") && !f.IsDir() {
					msg = fmt.Sprintf("Error opening PDF\nNo images found in the PDF. Most likely the format of this PDF is not supported,\nextract the images to .jpg manually into a folder first, using a tool like\nthe PDF image extractor at https://pdfcandy.com/extract-images.html.\n")
				}
				dialog.ShowError(errors.New(msg), myWindow)
				fmt.Fprintf(os.Stderr, msg)

				progressBar.SetValue(0.0)
				for _, v := range disableWidgets {
					v.Enable()
				}
				abortbtn.Disable()
				return
			}

			progressBar.SetValue(1.0)

			for _, v := range disableWidgets {
				v.Enable()
			}
			abortbtn.Disable()

			msg := fmt.Sprintf("OCR process finished successfully.\n\nYour completed files have been saved in:\n%s", savedir)
			dialog.ShowInformation("OCR Complete", msg, myWindow)
		}()
>>>>>>> 8c9fff15
	}

	gobtn.Disable()

	choices := container.New(layout.NewGridLayout(3), folderBtn, pdfBtn, gbookBtn)

	chosen := container.New(layout.NewBorderLayout(nil, nil, dirIcon, nil), dirIcon, dir)

	trainingBits := container.New(layout.NewBorderLayout(nil, nil, trainingLabel, nil), trainingLabel, trainingOpts)

	fullContent = container.NewVBox(choices, chosen, trainingBits, wipe, bigpdf, gobtn, abortbtn, progressBar, detail)
	startContent := container.NewVBox(choices, trainingBits, wipe, bigpdf, gobtn, abortbtn, progressBar, detail)

	myWindow.SetContent(startContent)

	myWindow.Show()
	myApp.Run()

	return nil
}<|MERGE_RESOLUTION|>--- conflicted
+++ resolved
@@ -376,7 +376,7 @@
 		// happens if extractPdfImgs recovers from a PDF panic,
 		// which will occur if we encounter an image we can't decode
 		if bookdir == "" {
-			msg := fmt.Sprintf("Error opening PDF\nThe format of this PDF is not supported, extract the images to .jpg manually into a folder first.\n")
+			msg := fmt.Sprintf("Error opening PDF\nThe format of this PDF is not supported, extract the images to .jpg manually into a\nfolder first, using a tool like the PDF image extractor at https://pdfcandy.com/extract-images.html.\n")
 			dialog.ShowError(errors.New(msg), win)
 			fmt.Fprintf(os.Stderr, msg)
 
@@ -405,6 +405,9 @@
 	}
 	if err != nil {
 		msg := fmt.Sprintf("Error during processing: %v\n", err)
+		if strings.HasSuffix(err.Error(), "No images found") && strings.HasSuffix(dir.Text, ".pdf") && !f.IsDir() {
+			msg = fmt.Sprintf("Error opening PDF\nNo images found in the PDF. Most likely the format of this PDF is not supported,\nextract the images to .jpg manually into a folder first, using a tool like\nthe PDF image extractor at https://pdfcandy.com/extract-images.html.\n")
+		}
 		dialog.ShowError(errors.New(msg), win)
 		fmt.Fprintf(os.Stderr, msg)
 
@@ -559,212 +562,7 @@
 	abortbtn.Disable()
 
 	gobtn.OnTapped = func() {
-<<<<<<< HEAD
 		start(ctx, log, cmd, tessdir, gbookcmd, dir.Text, trainingOpts.Selected, myWindow, logarea, progressBar, abortbtn, !wipe.Checked, bigpdf.Checked, disableWidgets)
-=======
-		if dir.Text == "" {
-			return
-		}
-
-		stdout, err := copyStdoutToChan()
-		if err != nil {
-			msg := fmt.Sprintf("Internal error\n\nError copying stdout to chan: %v\n", err)
-			dialog.ShowError(errors.New(msg), myWindow)
-			fmt.Fprintf(os.Stderr, msg)
-			return
-		}
-
-		// update log area with stdout in a concurrent goroutine, and parse it to update the progress bar
-		go func() {
-			for r := range stdout {
-				logarea.SetText(logarea.Text + string(r))
-				logarea.CursorRow = strings.Count(logarea.Text, "\n")
-
-				lines := strings.Split(logarea.Text, "\n")
-				lastline := lines[len(lines)-1]
-				for i, v := range progressPoints {
-					if strings.HasPrefix(lastline, "  "+v) {
-						// OCRing has a number of dots after it showing how many pages have been processed,
-						// which we can use to update progress bar more often
-						// TODO: calculate number of pages we expect, so this can be set accurately
-						if v == "OCRing" {
-							if progressBar.Value < 0.5 {
-								progressBar.SetValue(0.5)
-							}
-							numdots := strings.Count(lastline, ".")
-							newval := float64(0.5) + (float64(numdots) * float64(0.01))
-							if newval >= 0.9 {
-								newval = 0.89
-							}
-							progressBar.SetValue(newval)
-							break
-						}
-						progressBar.SetValue(i)
-					}
-				}
-			}
-		}()
-
-		stderr, err := copyStderrToChan()
-		if err != nil {
-			msg := fmt.Sprintf("Internal error\n\nError copying stdout to chan: %v\n", err)
-			dialog.ShowError(errors.New(msg), myWindow)
-			fmt.Fprintf(os.Stderr, msg)
-			return
-		}
-
-		// update log area with stderr in a concurrent goroutine
-		go func() {
-			for r := range stderr {
-				logarea.SetText(logarea.Text + string(r))
-				logarea.CursorRow = strings.Count(logarea.Text, "\n")
-			}
-		}()
-
-		bookdir := dir.Text
-		savedir := dir.Text
-		bookname := strings.ReplaceAll(filepath.Base(dir.Text), " ", "_")
-
-		f, err := os.Stat(bookdir)
-		if err != nil && !strings.HasPrefix(bookdir, "Google Book: ") {
-			msg := fmt.Sprintf("Error opening %s: %v", bookdir, err)
-			dialog.ShowError(errors.New(msg), myWindow)
-			fmt.Fprintf(os.Stderr, msg)
-
-			progressBar.SetValue(0.0)
-			for _, v := range disableWidgets {
-				v.Enable()
-			}
-			abortbtn.Disable()
-			return
-		}
-
-		// Do this in a goroutine so the GUI remains responsive
-		go func() {
-			for _, v := range disableWidgets {
-				v.Disable()
-			}
-
-			abortbtn.Enable()
-
-			progressBar.SetValue(0.1)
-
-			if strings.HasPrefix(dir.Text, "Google Book: ") {
-				if gbookcmd == "" {
-					msg := fmt.Sprintf("No getgbook found, can't download Google Book. Either set -gbookcmd on the command line, or use the official build which includes an embedded copy of getgbook.\n")
-					dialog.ShowError(errors.New(msg), myWindow)
-					fmt.Fprintf(os.Stderr, msg)
-					progressBar.SetValue(0.0)
-					for _, v := range disableWidgets {
-						v.Enable()
-					}
-					abortbtn.Disable()
-					return
-				}
-				progressBar.SetValue(0.11)
-				start := len("Google Book: ")
-				bookname = dir.Text[start : start+12]
-
-				start = start + 12 + len(" Save to: ")
-				bookdir = dir.Text[start:]
-				savedir = bookdir
-
-				fmt.Printf("Downloading Google Book\n")
-				d, err := getGoogleBook(ctx, gbookcmd, bookname, bookdir)
-				if err != nil {
-					if !strings.HasSuffix(err.Error(), "signal: killed") {
-						msg := fmt.Sprintf("Error downloading Google Book %s\n", bookname)
-						dialog.ShowError(errors.New(msg), myWindow)
-						fmt.Fprintf(os.Stderr, msg)
-					}
-					progressBar.SetValue(0.0)
-					for _, v := range disableWidgets {
-						v.Enable()
-					}
-					abortbtn.Disable()
-					return
-				}
-				bookdir = d
-				savedir = d
-				bookname = filepath.Base(d)
-			}
-
-			if strings.HasSuffix(dir.Text, ".pdf") && !f.IsDir() {
-				progressBar.SetValue(0.12)
-				bookdir, err = extractPdfImgs(ctx, bookdir)
-				if err != nil {
-					if !strings.HasSuffix(err.Error(), "context canceled") {
-						msg := fmt.Sprintf("Error opening PDF %s: %v\n", bookdir, err)
-						dialog.ShowError(errors.New(msg), myWindow)
-						fmt.Fprintf(os.Stderr, msg)
-					}
-
-					progressBar.SetValue(0.0)
-					for _, v := range disableWidgets {
-						v.Enable()
-					}
-					abortbtn.Disable()
-					return
-				}
-
-				// happens if extractPdfImgs recovers from a PDF panic,
-				// which will occur if we encounter an image we can't decode
-				if bookdir == "" {
-					msg := fmt.Sprintf("Error opening PDF\nThe format of this PDF is not supported, extract the images to .jpg manually into a\nfolder first, using a tool like the PDF image extractor at https://pdfcandy.com/extract-images.html.\n")
-					dialog.ShowError(errors.New(msg), myWindow)
-					fmt.Fprintf(os.Stderr, msg)
-
-					progressBar.SetValue(0.0)
-					for _, v := range disableWidgets {
-						v.Enable()
-					}
-					abortbtn.Disable()
-					return
-				}
-
-				savedir = strings.TrimSuffix(savedir, ".pdf")
-				bookname = strings.TrimSuffix(bookname, ".pdf")
-			}
-
-			training := trainingOpts.Selected
-			if strings.Contains(training, "[") {
-				start := strings.Index(training, "[") + 1
-				end := strings.Index(training, "]")
-				training = training[start:end]
-			}
-
-			err = startProcess(ctx, log, cmd, bookdir, bookname, training, savedir, tessdir, !wipe.Checked, bigpdf.Checked)
-			if err != nil && strings.HasSuffix(err.Error(), "context canceled") {
-				progressBar.SetValue(0.0)
-				return
-			}
-			if err != nil {
-				msg := fmt.Sprintf("Error during processing: %v\n", err)
-				if strings.HasSuffix(err.Error(), "No images found") && strings.HasSuffix(dir.Text, ".pdf") && !f.IsDir() {
-					msg = fmt.Sprintf("Error opening PDF\nNo images found in the PDF. Most likely the format of this PDF is not supported,\nextract the images to .jpg manually into a folder first, using a tool like\nthe PDF image extractor at https://pdfcandy.com/extract-images.html.\n")
-				}
-				dialog.ShowError(errors.New(msg), myWindow)
-				fmt.Fprintf(os.Stderr, msg)
-
-				progressBar.SetValue(0.0)
-				for _, v := range disableWidgets {
-					v.Enable()
-				}
-				abortbtn.Disable()
-				return
-			}
-
-			progressBar.SetValue(1.0)
-
-			for _, v := range disableWidgets {
-				v.Enable()
-			}
-			abortbtn.Disable()
-
-			msg := fmt.Sprintf("OCR process finished successfully.\n\nYour completed files have been saved in:\n%s", savedir)
-			dialog.ShowInformation("OCR Complete", msg, myWindow)
-		}()
->>>>>>> 8c9fff15
 	}
 
 	gobtn.Disable()
